--- conflicted
+++ resolved
@@ -97,9 +97,6 @@
 				user_ids: userIDs,
 				presences,
 				limit,
-				// This is ignored until the send options for RequestGuildMembers are fixed.
-				// eslint-disable-next-line @typescript-eslint/ban-ts-comment
-				// @ts-expect-error
 				nonce
 			}
 		};
@@ -255,19 +252,54 @@
 	after?: string;
 }
 
-<<<<<<< HEAD
+/**
+ * The options for {@link GuildMemberStore#fetch} when fetching many.
+ * @since 0.0.3
+ * @see https://discord.com/developers/docs/topics/gateway#request-guild-members
+ */
 export interface GuildMemberStoreFetchOptions {
+	/**
+	 * The query to fetch members with, will be used to search via nicknames.
+	 * @since 0.0.3
+	 */
 	query?: string;
+	/**
+	 * The number of members to fetch.
+	 * @since 0.0.3
+	 */
 	limit?: number;
+	/**
+	 * Whether to include presences with the request.
+	 * @since 0.0.3
+	 */
 	presences?: boolean;
+	/**
+	 * The user ID(s) to search for.
+	 * @since 0.0.3
+	 */
 	userIDs?: string | string[];
+	/**
+	 * The unique nonce to look for, this is mainly used internally.
+	 * @since 0.0.3
+	 * @internal
+	 */
 	nonce?: string;
 }
 
+/**
+ * The options for {@link GuildMemberStore#search}.
+ * @since 0.0.3
+ */
 export interface GuildMemberStoreSearchOptions {
+	/**
+	 * The query to search for.
+	 * @since 0.0.3
+	 */
 	query: string;
+	/**
+	 * The limit for fetching members.
+	 */
 	limit?: number;
 }
-=======
-/* eslint-enable camelcase */
->>>>>>> e3a7d6af
+
+/* eslint-enable camelcase */