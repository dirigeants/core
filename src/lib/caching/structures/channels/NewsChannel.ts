<<<<<<< HEAD
import { ChannelType, APIMessageData } from '@klasa/dapi-types';
=======
import { ChannelType, APIChannelFollowResult } from '@klasa/dapi-types';
>>>>>>> 219f5669
import { Routes, RequestOptions } from '@klasa/rest';
import { GuildTextChannel } from './GuildTextChannel';

import type { ChannelModifyOptions } from './GuildChannel';
<<<<<<< HEAD
import type { Message } from '../Message';
=======
>>>>>>> 219f5669

/**
 * @see https://discord.com/developers/docs/resources/channel#channel-object
 */
export class NewsChannel extends GuildTextChannel {

	/**
	 * The type of channel.
	 * @since 0.0.1
	 * @see https://discord.com/developers/docs/resources/channel#channel-object-channel-types
	 */
	public readonly type = ChannelType.GuildAnnouncement;

	/**
<<<<<<< HEAD
	 * Crossposts a Message in this channel.
	 * @param messageID The ID of the {@link Message message} that should be crossposted.
	 * @since 0.0.1
	 */
	public async crosspost(messageID: string): Promise<Message> {
		const messageData = await this.client.api.post(Routes.crosspostMessage(this.id, messageID)) as APIMessageData;
		// eslint-disable-next-line dot-notation
		return this.messages['_add'](messageData);
=======
	 * Subscribes a channel to crossposted messages from this channel.
	 * @param channel The {@link GuildTextChannel channel} that should follow this NewsChannel.
	 * @since 0.0.4
	 */
	public async follow(channel: GuildTextChannel): Promise<APIChannelFollowResult> {
		// eslint-disable-next-line @typescript-eslint/camelcase
		return this.client.api.post(Routes.followChannel(this.id), { data: { webhook_channel_id: channel.id } }) as Promise<APIChannelFollowResult>;
>>>>>>> 219f5669
	}

	/**
	 * Modifies this channel.
	 * @param data The channel modify options.
	 * @param requestOptions The request options.
	 * @since 0.0.1
	 */
	public modify(options: NewsChannelModifyOptions, requestOptions: RequestOptions = {}): Promise<this> {
		return super.modify(options, requestOptions);
	}

}

export interface NewsChannelModifyOptions extends ChannelModifyOptions {
	type?: ChannelType.GuildAnnouncement | ChannelType.GuildText;
	topic?: string | null;
	nsfw?: boolean;
	parent_id?: string | null;
}<|MERGE_RESOLUTION|>--- conflicted
+++ resolved
@@ -1,16 +1,9 @@
-<<<<<<< HEAD
-import { ChannelType, APIMessageData } from '@klasa/dapi-types';
-=======
-import { ChannelType, APIChannelFollowResult } from '@klasa/dapi-types';
->>>>>>> 219f5669
+import { ChannelType, APIMessageData, APIChannelFollowResult } from '@klasa/dapi-types';
 import { Routes, RequestOptions } from '@klasa/rest';
 import { GuildTextChannel } from './GuildTextChannel';
 
 import type { ChannelModifyOptions } from './GuildChannel';
-<<<<<<< HEAD
 import type { Message } from '../Message';
-=======
->>>>>>> 219f5669
 
 /**
  * @see https://discord.com/developers/docs/resources/channel#channel-object
@@ -25,7 +18,6 @@
 	public readonly type = ChannelType.GuildAnnouncement;
 
 	/**
-<<<<<<< HEAD
 	 * Crossposts a Message in this channel.
 	 * @param messageID The ID of the {@link Message message} that should be crossposted.
 	 * @since 0.0.1
@@ -34,7 +26,9 @@
 		const messageData = await this.client.api.post(Routes.crosspostMessage(this.id, messageID)) as APIMessageData;
 		// eslint-disable-next-line dot-notation
 		return this.messages['_add'](messageData);
-=======
+  }
+
+  /*
 	 * Subscribes a channel to crossposted messages from this channel.
 	 * @param channel The {@link GuildTextChannel channel} that should follow this NewsChannel.
 	 * @since 0.0.4
@@ -42,7 +36,6 @@
 	public async follow(channel: GuildTextChannel): Promise<APIChannelFollowResult> {
 		// eslint-disable-next-line @typescript-eslint/camelcase
 		return this.client.api.post(Routes.followChannel(this.id), { data: { webhook_channel_id: channel.id } }) as Promise<APIChannelFollowResult>;
->>>>>>> 219f5669
 	}
 
 	/**
